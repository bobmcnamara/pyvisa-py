--- conflicted
+++ resolved
@@ -264,6 +264,19 @@
         """
         return StatusCode.error_nonsupported_operation
 
+    def flush(self, mask):
+        """Flushes device buffers.
+
+        Corresponds to viFlush function of the VISA library. See:
+        https://pyvisa.readthedocs.io/en/latest/api/visalibrarybase.html?highlight=flush#pyvisa.highlevel.VisaLibraryBase.flush
+        for valid values of mask.
+
+        :param mask: which buffers to clear.
+        :return: return value of the library call.
+        :rtype: :class:`pyvisa.constants.StatusCode`
+        """
+        raise NotImplementedError
+
     def read_stb(self):
         """Reads a status byte of the service request.
 
@@ -347,36 +360,8 @@
         """
         return StatusCode.error_nonsupported_operation
 
-<<<<<<< HEAD
-    def flush(self, mask):
-        """Flushes device buffers.
-
-        Corresponds to viFlush function of the VISA library. See:
-        https://pyvisa.readthedocs.io/en/latest/api/visalibrarybase.html?highlight=flush#pyvisa.highlevel.VisaLibraryBase.flush
-        for valid values of mask.
-
-        :param mask: which buffers to clear.
-        :return: return value of the library call.
-        :rtype: :class:`pyvisa.constants.StatusCode`
-        """
-        raise NotImplementedError
-
-    def read_stb(self):
-        """Reads a status byte of the service request.
-
-        Corresponds to viReadSTB function of the VISA library.
-
-        :return: Service request status byte, return value of the library call.
-        :rtype: int, :class:`pyvisa.constants.StatusCode`
-        """
-        return 0, StatusCode.error_nonsupported_operation
-
-    def lock(self, session, lock_type, timeout, requested_key=None):
-        """Establishes an access mode to the specified resources.
-=======
     def gpib_control_atn(self, mode):
         """Specifies the state of the ATN line and the local active controller state.
->>>>>>> 6ffdcd0f
 
         Corresponds to viGpibControlATN function of the VISA library.
 
